import asyncio
import concurrent.futures
import contextlib
import matplotlib.pyplot as plt
import multiprocessing
import numpy as np
from scipy import optimize
from scipy import stats
import sys
import time

import cupy as cp
import cusignal

from rtlsdr import RtlSdr


class Correlator(object):
    '''
    This FX correlator streams IQ data synchronously from 2 SDRs
    to 2 deque circular buffers.
    The GPU is kept fed by popping sample chunks off of 
    the deque, performing polyphase filter-bank preprocessing.
    Then the two streams are combined by cross-correlation.
    '''
    # -------------------------------------------------------------------------
    # Class constants
    # -------------------------------------------------------------------------
    _states = ('OFF', 'STARTUP', 'RUN', 'CALIBRATE', 'DRAIN')
    _modes = ('SPECTRUM', 'CONTINUUM')
    # sized for 4GB RAM on NVIDIA Jetson Nano
    BUFFER_SIZE = int(5e8 // (2**18 * np.dtype(np.complex128).itemsize) // 2)
    # allow some time for streaming subprocesses to get to starting line
    STARTUP_DURATION = 1. # sec

    # -------------------------------------------------------------------------
    # Init and destruct
    # -------------------------------------------------------------------------
    def __init__(self,
                 run_time=1,
                 bandwidth=2.4e6,
                 frequency=1.4204e9,
                 num_samp=2**18,
                 nbins=2**12,
                 gain=49.6,
                 mode='SPECTRUM'):

        # ---------------------------------------------------------------------
        # SDR INIT
        # ---------------------------------------------------------------------
        # Dithering depends on evanmayer's fork of roger-'s pyrtlsdr and
        # keenerd's experimental fork of librtlsdr
        self.sdr0 = RtlSdr(device_index=0, dithering_enabled=False)
        self.sdr1 = RtlSdr(device_index=1, dithering_enabled=False)

        self.run_time = run_time
        self.bandwidth = bandwidth
        self.frequency = frequency
        self.num_samp = num_samp
        self.nbins = nbins
        self.gain = gain

        # ----------------------------------------------------------------------
        # STATE MACHINE INIT
        # ----------------------------------------------------------------------
        self._state = 'OFF'
        self.mode = mode

        assert(self._state in self._states), f'State {self._state} not in allowed states {self._states}.'

        self.start_time = -1

        # ----------------------------------------------------------------------
        # CPU & GPU MEMORY SETUP
        # ----------------------------------------------------------------------
        # Store sample chunks in 2 deques
        self.buf0 = multiprocessing.Queue(Correlator.BUFFER_SIZE)
        self.buf1 = multiprocessing.Queue(Correlator.BUFFER_SIZE)

        # Create mapped, pinned memory for zero copy between CPU and GPU
        self.gpu_iq_0 = cusignal.get_shared_mem(self.num_samp, dtype=np.complex128)
        self.gpu_iq_1 = cusignal.get_shared_mem(self.num_samp, dtype=np.complex128)

        # ---------------------------------------------------------------------
        # SCIENCE DATA
        # --------------------------------------------------------------------
        self.calibrated_delay = 0 # seconds
        # Store off cross-correlated chunks of IQ samples
        self.vis_out = []


    def close(self):
        self.sdr0.close()
        self.sdr1.close()
        print('SDRs closed.')


    # -------------------------------------------------------------------------
    # Helpers
    # -------------------------------------------------------------------------
    class StateTransitionError(Exception):
        def __init__(self, prev, next):
            self.prev = prev
            self.next = next
            self.message = f'Transition from {self.prev} to {self.next} is not permitted.'
         
        def __str__(self):
            return repr(self.message)


    # --------------------------------------------------------------------------
    # Properties
    # --------------------------------------------------------------------------
    @property
    def state(self):
        '''The current state in the correlator's internal state machine.'''
        return self._state

    @state.setter
    def state(self, input_state):
        '''This state setter is used post-init to handle state transitions. State always starts out OFF.'''
        if input_state in self._states:
            # State transition checking
            if 'OFF' == self.state and 'STARTUP' != input_state:
                self.close()
                raise self.StateTransitionError(self.state, input_state)
            if 'STARTUP' == self.state and input_state not in ('RUN', 'OFF'):
                self.close()
                raise self.StateTransitionError(self.state, input_state)
            if 'RUN' == self.state and input_state not in ('CALIBRATE', 'DRAIN', 'OFF'):
                self.close()
                raise self.StateTransitionError(self.state, input_state)
            if 'CALIBRATE' == self.state and input_state not in ('RUN', 'DRAIN', 'OFF'):
                self.close()
                raise self.StateTransitionError(self.state, input_state)
            if 'DRAIN' == self.state and input_state not in ('RUN', 'CALIBRATE', 'OFF'):
                self.close()
                raise self.StateTransitionError(self.state, input_state)
            # Bookkeeping
            self._state = input_state
        else:
            self.close()
            raise ValueError(f'State {input_state} is not in known states: {self.states_}')


    @property
    def run_time(self):
        '''The amount of real-world time after which the correlator will shut down.'''
        return self._run_time

    @run_time.setter
    def run_time(self, run_time):
        if run_time < 1:
            self.close()
            raise ValueError(f'run time {run_time} is not allowed; run times must be >= 1 second.')
        else:
            self._run_time = run_time


    @property
    def bandwidth(self):
        '''The width in frequency over which observation takes place. Intrinsically tied to sample rate in SDRs.'''
        return self._bandwidth

    @bandwidth.setter
    def bandwidth(self, value):
        threshold = 2.8e6
        if value > threshold:
            print(f'WARNING: bandwidth value {value} is greater than {threshold}, and RtlSdrs may not be stable.')
        self._bandwidth = value
        self.sdr0.rs = self._bandwidth
        self.sdr1.rs = self._bandwidth


    @property
    def frequency(self):
        '''The center tuning frequency of the correlator.'''
        return self._frequency

    @frequency.setter
    def frequency(self, value):
        self._frequency = value
        self.sdr0.fc = self._frequency
        self.sdr1.fc = self._frequency


    @property
    def gain(self):
        '''The tuner gain of the RtlSdr devices.'''
        return self._gain
                                                             
    @gain.setter
    def gain(self, value):
        self._gain = value
        self.sdr0.gain = self._gain
        self.sdr1.gain = self._gain


    @property
    def mode(self):
        '''The current data processing mode.'''
        return self._mode

    @mode.setter
    def mode(self, input_mode):
        input_mode = input_mode.upper()
        if input_mode in self._modes:
            self._mode = input_mode
        else:
            raise ValueError(f'Mode input {input_mode} is not in known modes: {self._modes}')


    # --------------------------------------------------------------------------
    # Class methods
    # --------------------------------------------------------------------------
    def run_state_machine(self):
        '''
        Main state machine.
        '''
        first_pass = True
        while True:
            if 'OFF' == self.state:
                self.state = 'STARTUP'
                continue
            elif 'STARTUP' == self.state:
                self.startup_task()
                self.state = 'RUN'
            # Should we be pulling data?
            elif self.state in ['CALIBRATE', 'RUN']:
                if time.time() < self.start_time:
                    continue
                buf0_empty = False
                buf1_empty = False
                try: 
                    data_0 = self.buf0.get(block=True, timeout=1)
                except:
                    buf0_empty = True
                try: 
                    data_1 = self.buf1.get(block=True, timeout=1)
                except:
                    buf1_empty = True
                # Is it time to stop?
                if (buf0_empty and buf1_empty):
                    if time.time() - self.start_time < self.run_time:
                        continue
                    else:
                        print('IQ processing complete, buffers drained.')
                        self.state = 'OFF'
                        break
                else:
                    # Complex chunks of IQ data vs. time go over to GPU
                    self.gpu_iq_0[:] = data_0
                    self.gpu_iq_1[:] = data_1

                if first_pass:
                    self.state = 'CALIBRATE'
                    first_pass = False
            if 'CALIBRATE' == self.state:
                self.calibrate_task()
                # For now, calibration only consumes one pair of sample chunks
                self.state = 'RUN'
            elif 'RUN' == self.state:
                visibility = self.run_task()
                self.vis_out.append(visibility)


    def startup_task(self):
        '''
        Initialize sub-processes to start async streaming from SDRs to sample chunk buffers.
        '''
        self.start_time = time.time() + Correlator.STARTUP_DURATION
        print('Cross-correlation begins at {}'.format(
            time.strftime('%a, %d %b %Y %H:%M:%S', time.localtime(self.start_time))))
        # IQ source processes
        # ECM: FIXME:
        # streaming() is an async function, so this will throw a warning about 
        # not awaiting it, but of course it's being run by asyncio.run, just not
        # here. There might be another way to do this, but this works for now.
        proc_0 = self.streaming(self.sdr0,
                                self.buf0,
                                self.num_samp,
                                self.start_time,
                                self.run_time)
        producer_0 = multiprocessing.Process(target=asyncio.run, args=(proc_0,))
        proc_1 = self.streaming(self.sdr1,
                                self.buf1,
                                self.num_samp,
                                self.start_time,
                                self.run_time)
        producer_1 = multiprocessing.Process(target=asyncio.run, args=(proc_1,))
        producer_0.start()
        producer_1.start()


    def calibrate_task(self):
        '''
        Use the data currently in the GPU memory to estimate and store the time delay between channels.
        '''
        # Calibration assumes a noise source w/flat PSD in-band is 
        # used as input
        # Estimate integer and fractional sample delays
        self.calibrated_delay = self.estimate_delay(self.gpu_iq_0,
                                                    self.gpu_iq_1,
                                                    self.bandwidth,
                                                    self.frequency)
        print('Estimated delay (us): {}'.format(1e6 * self.calibrated_delay))
       

    def run_task(self):
        '''
        Use the data currently in the GPU memory to calculate the complex cross-correlation.
        '''
        return self.pfb_xcorr(self.gpu_iq_0,
                         self.gpu_iq_1,
                         self.calibrated_delay,
                         self.nbins,
                         self.bandwidth,
                         self.frequency,
                         self.mode)


    def spectrometer_poly(self, x, n_taps, n_branches): 
        '''Polyphase channelize input data using cuSignal polyphase channelizer. Returns
        input array x, channelized into n_branches coefficients
    
        :param x: cupy.array, signal of interest
        :param n_taps: int, number of polyphase channelizer taps
        :param n_branches: int, number of polyphase channelizer branches
        :return: cupy.array, channelized
        :rtype: cupy.array
        '''
        # Create window coefficients
        w = cusignal.get_window("hamming", n_taps * n_branches)\
          * cusignal.firwin(n_taps * n_branches, cutoff=1.0/n_branches, window='rectangular')
    
        # Pad the signal to an even number of chunks
        x = cp.zeros(len(x)+len(x)%n_branches, dtype=np.complex128)[:len(x)] + x
    
        channelized = cusignal.filtering.channelize_poly(x, w, n_branches).T
    
        return channelized
    
    
    def pfb_xcorr(self, gpu_iq_0, gpu_iq_1, total_delay, nfft, rate, fc, mode):
        '''Consume buffer data to compute PSDs in pairs and then cross-
        correlate them. Use mapped, pinned memory space allocated on the GPU.
        :param gpu_iq_0: cusignal mapped, pinned array of GPU memory containing SDR
        data from channel 0
        :param gpu_iq_1: cusignal mapped, pinned array of GPU memory containing SDR
        data from channel 1
        :param total_delay: float, time delay in sec between channels 0 and 1.
        Calculated by sum of estimate_lag retvals.
        :param nfft: int, number of fft bins to use in psd.
        :param rate: float, SDR sample rate.
        :param fc: float, SDR center tuning frequency
        :param mode: str, either 'continuum' for recording visibility amplitudes
        with time, or 'spectrum' for recording spectrum visibilities with time.
        Defaults to 'continuum'.
        :return: the result of one complex cross-correlation of the input IQ data.
        :rtype: If mode == 'continuum', float. If mode =='spectrum', cupy.array.
        '''
        n_branches = nfft # Number of 'branches', also fft length
        n_taps = 4 # Number of taps in PFB
        # Constraint: input timeseries only affords us n_taps * n_int ffts
        # of length n_branches in our PFB.
        n_int = len(gpu_iq_0) // n_taps // n_branches
    
        if (n_int < 1):
            raise ValueError('Assertion failed: there must be at least 1 window of '
                 +'length n_branches*n_taps in each input timestream.\n'
                 +'timestream len: {}\n'.format(len(gpu_iq_0))
                 +'n_branches: {}\n'.format(n_branches)
                 +'n_taps: {}\n'.format(n_taps)
                 +'n_branches*n_taps: {}'.format(n_branches*n_taps))
        
        # Threading to take ffts using polyphase filterbank
        with concurrent.futures.ThreadPoolExecutor(max_workers=2) as iq_processor:
            future_0 = iq_processor.submit(self.spectrometer_poly, *(cp.array(gpu_iq_0), n_taps, n_branches))
            future_1 = iq_processor.submit(self.spectrometer_poly, *(cp.array(gpu_iq_1), n_taps, n_branches))
            try:
                f0 = future_0.result()
                f1 = future_1.result()
            except Exception as exc:
                print('pfb_spectrometer call generated an exception: %s' % (exc))
                raise exc
    
        # Apply phase gradient, inspired by 
        # http://www.gmrt.ncra.tifr.res.in/doc/WEBLF/LFRA/node70.html
        # implemented according to Thompson, Moran, Swenson's Interferometry and 
        # Synthesis in Radio Astronoy, 3rd ed., p.364: Fractional Sample Delay 
        # Correction
        f0 = cp.fft.fftshift(f0)
        f1 = cp.fft.fftshift(f1)
        freqs = cp.fft.fftshift(cp.fft.fftfreq(f0.shape[-1], d=1/rate))
    
        # Calculate cross-power spectrum and apply FSTC by a phase gradient
        rot = cp.exp(-2j * cp.pi * freqs * (-total_delay))
        xpower_spec = f0 * cp.conj(f1 * rot)
        xpower_spec = xpower_spec.mean(axis=0) # time average
    
        if 'continuum' == mode: # don't save spectral information
            vis = cp.mean(xpower_spec) * rate # Total power est. from PSD, the visibility amplitude
        else:
<<<<<<< HEAD
            vis = xpower_spec
    
        return vis
    
    
    def estimate_delay(self, iq_0, iq_1, rate, fc):
        '''Returns delay estimate between channels in seconds.
        :param iq_0: cusignal mapped, pinned array of GPU memory containing SDR
        data from channel 0
        :param iq_1: cusignal mapped, pinned array of GPU memory containing SDR
        data from channel 1
        :param rate: float, SDR sample rate.
        :param fc: float, SDR center tuning frequency
        :return: float, the delay estimate between channels in seconds
        :rtype: tuple
        '''
        integer_delay = self.estimate_integer_delay(iq_0, iq_1, rate)
        frac_delay = self.estimate_fractional_delay(iq_0, iq_1, integer_delay, rate, fc)
        total_delay = integer_delay + frac_delay
    
        return total_delay
    
    
    def estimate_integer_delay(self, iq_0, iq_1, rate):
        '''Returns delay estimate between channels to the nearest sample division.
        :param iq_0: cusignal mapped, pinned array of GPU memory containing SDR
        data from channel 0
        :param iq_1: cusignal mapped, pinned array of GPU memory containing SDR
        data from channel 1
        :param rate: float, SDR sample rate.
        :return: float, the delay estimate between channels in seconds
        :rtype: int
        '''
        # TODO: lift constraint on equal-length timeseries
        assert len(iq_0) == len(iq_1), ('Algorithm assumes input complex timeseries'
            + ' are of equal length.')
    
        # Find the delay to the nearest integer sample dt
        # First, pad by length of signals
        n = len(iq_0)
        iq_0_padded = cp.zeros(2 * n, dtype=cp.complex128)
        iq_1_padded = cp.zeros(2 * n, dtype=cp.complex128)
        iq_0_padded[0:n] += cp.array(iq_0)
        iq_1_padded[0:n] += cp.array(iq_1)
    
        f0 = cp.fft.fft(cp.array(iq_0_padded))
        f1 = cp.fft.fft(cp.array(iq_1_padded))
        xcorr = cp.fft.ifft(f0 * cp.conj(f1))
        xcorr = cp.fft.fftshift(xcorr)
    
        integer_lag = n - int(cp.argmax(cp.abs(xcorr)))
        integer_delay = integer_lag / rate
    
        return integer_delay
    
    
    def estimate_fractional_delay(self, iq_0, iq_1, integer_delay, rate, fc):
        '''Returns fractional sampling time correction between channels in seconds.
        First corrects integer sample lag to make estimating the fractional lag
        tractable, then finds the slope of the phase of the cross-correlation by
        linear regression to estimate the fractional sample delay.
        :param iq_0: cusignal mapped, pinned array of GPU memory containing SDR
        data from channel 0
        :param iq_1: cusignal mapped, pinned array of GPU memory containing
        SDR data from channel 1
        :param integer_delay: int, estimated value from estimate_integer_delay()
        :param rate: float, SDR sample rate.
        :param fc: float, SDR center tuning frequency
        :return: float, frac_delay, the fractional lag between the argument signals
        in seconds
        :rtype: float
        '''
        N = 8192
        f0 = cp.fft.fftshift(cp.fft.fft(cp.array(iq_0), n=N))
        f1 = cp.fft.fftshift(cp.fft.fft(cp.array(iq_1), n=N))
        freqs = cp.fft.fftshift(cp.fft.fftfreq(N, d=1/rate)) + fc
    
        # Yes, there is a double negative, for mathematical clarity. Most eqns
        # have -i, and we are "undoing" the delay, so -delay.
        rot = cp.exp(-2j * cp.pi * freqs * -integer_delay)
        # Integer sample correction as a phase rotation in frequency space
        xcorr = f0 * cp.conj(f1 * rot)
    
        # Prepare to fit residual phase gradient:
        phases = cp.angle(xcorr)
        # Due to receiver bandpass shape, edge frequencies have less power => less certain phase
        # Assign weights accordingly
        weights = cp.abs(xcorr)
        weights /= cp.max(weights)
        # Fit phase slope across band
        # https://scipython.com/book/chapter-8-scipy/examples/weighted-and-non-weighted-least-squares-fitting/ 
        def model(x, m, b):
            # From "Reliable fitting of phase data without unwrapping by wrapping the fit model," Kramer et. al. 2012
            return ((m * x + b) + np.pi) % (2. * np.pi) - np.pi
        # initial guesses
        p0 = [0, 0]
        # fitting
        popt, pcov = optimize.curve_fit(model,
            cp.asnumpy(freqs),
            cp.asnumpy(phases), 
            p0,
            sigma=1./cp.asnumpy(weights),
            absolute_sigma=False # not real sigmas, just weights
        )
        slope, intc = popt
    
        frac_delay = slope
    
        if np.abs(frac_delay) > 1/rate:
            fig = plt.figure(100)
            ax = plt.axes()
            ax.scatter(cp.asnumpy(freqs), cp.asnumpy(phases), alpha=0.1, label='Calibration data: phase')
            ax.plot(cp.asnumpy(freqs), model(cp.asnumpy(freqs), slope, intc), color='red', label='Fit: phase slope')
            ax.set_xlabel('Frequency (Hz)')
            ax.set_ylabel('Phase (rad)')
            ax.legend(loc='best', framealpha=0.4)
            fig.show()
            print('WARNING: 1st-pass delay calibration failed: '
                + 'fractional sample time correction, |{}| > 1/sample rate, {} '.format(frac_delay, 1/rate))
    
        return frac_delay
    
    
    async def streaming(self, sdr, buf, num_samp, start_time, run_time):
        '''Begins streaming sample chunks from a pyrtlsdr RtlSdr() instance to a
        multiprocess.Queue() buffer at a given time and stops at a given later time.
        :param sdr: RtlSdr() instance. Should already be initialized/tuned to the
        frequency of interest.
        :param buf: multiprocessing.Queue() instance, buffer to put sample np.arrays in
        :param num_samp: int, number of samples to read async from sdr at a time.
        2^18 works well for RTL-SDRblog v3 dongles.
        :param start_time: float, time in ms since UNIX epoch to begin streaming
        async samples. Helps multiple streaming processes start closer to the same time.
        :param run_time: float, time in ms since UNIX epoch to end streaming async
        samples.
        '''
        while time.time() < start_time:
            await asyncio.sleep(1e-9)
        try: 
            async for samples in sdr.stream(format='samples', num_samples_or_bytes=num_samp):
                buf.put(samples)
                if (time.time() - start_time > run_time):
                    break
        except Exception as exc:
            print('streaming call generated an exception: %s' % (exc))
            raise exc
        finally:
            await sdr.stop()
                                                                                                                   
        print('Buffering ended at {}'.format(
            time.strftime('%a, %d %b %Y %H:%M:%S', time.localtime(time.time()))))
    
    
    def post_process(self, raw_output, rate, fc, nfft, num_samp, mode, omit_plot):
        '''Handles saving and displaying data.
        :param raw_output: python list, if mode 'continuum', a list of visibility
        amplitudes, if mode 'spectrum', a list of cupy arrays, each
        one being a complex visibility spectrum from a pair of SDR
        buffer reads
        :param rate: float, SDR sample rate.
        :param fc: float, SDR center tuning frequency
        :param nfft: int, number of fft bins to use in psd.
        :param num_samp: int, number of samples to read async from sdr at a time.
=======
            freqs = np.fft.fftshift(np.fft.fftfreq(nfft, d=1/rate)) + fc
            with open(fname, 'ab') as f:
                np.savetxt(f, [freqs], delimiter=',')
                np.savetxt(f, cp.asnumpy(visibilities), delimiter=',')

        return fname


    def visualize(visibilities, rate, fc, nfft, num_samp, mode, omit_plot):
        '''Handles plotting 1D continuum data or 2D spectrum data with respect to time.
        :param visibilites: ndim cupy array, output of correlator function pfb_xcorr
>>>>>>> ba033835
        :param mode: str, either 'continuum' for recording visibility amplitudes
        with time, or 'spectrum' for recording spectrum visibilities with time.
        Defaults to 'continuum'.
        :param omit_plot: bool, if True, don't plot recorded data with matplotlib.
        :return: fname, the filename to which output processed data is written
        :rtype: str
        '''
        def record_visibilities(visibilities, fc, mode):
            '''
            :param visibilites: ndim cupy array
            :param mode: str, either 'continuum' for recording visibility amplitudes
            with time, or 'spectrum' for recording spectrum visibilities with time.
            Defaults to 'continuum'.
            :return: str, fname, filename that was written to
            :rtype: str
            '''
            fname = time.strftime('visibilities_%Y%m%d-%H%M%S')+'.csv'             
            
            if 'continuum' == mode: # Continuum mode, don't save spectral information
                visibilities = visibilities.flatten()
                with open(fname, 'a') as f:
                    np.savetxt(f, cp.asnumpy(visibilities), delimiter=',')
            else:
                freqs = np.fft.fftshift(np.fft.fftfreq(nfft, d=1/rate)) + fc
                with open(fname, 'ab') as f:
                    np.savetxt(f, [freqs], delimiter=',')
                    np.savetxt(f, cp.asnumpy(visibilities), delimiter=',')
    
            return fname
    
    
        def visualize(visibilities, rate, fc, nfft, num_samp, mode):
            '''Handles plotting 1D continuum data or 2D spectrum data with respect to time.
            :param visibilites: ndim cupy array, output of correlator function pfb_xcorr
            :param mode: str, either 'continuum' for recording visibility amplitudes
            with time, or 'spectrum' for recording spectrum visibilities with time.
            Defaults to 'continuum'.
            '''
            amp = cp.asnumpy(cp.sqrt(cp.real(visibilities * cp.conj(visibilities))))
            phase = cp.asnumpy(cp.angle(visibilities))
            real_part = cp.asnumpy(cp.real(visibilities))
            imag_part = cp.asnumpy(cp.imag(visibilities))
            
            if 'continuum' == mode:
                sharey = 'none'
            else:
                sharey = 'all'
                                                                                              
            fig, axes = plt.subplots(nrows=2, ncols=2, sharex='all', sharey=sharey)
            fig.tight_layout()
                                                                                              
            if 'continuum' == mode:
                #ECM: TODO: delay-space sweep not implemented in production for now
                sweep_step = False
                # Convert x axis from SDR samples to time delay
                samples = np.arange(0, len(amp))                                    
                if sweep_step:
                    samples_to_ns = sweep_step / rate / 1e-9
                    delay_ns = samples * samples_to_ns
                    x = delay_ns
                    xlabel = 'Delay (ns)'
                else:
                    x = samples
                    xlabel = 'Sample #'
                                                                                    
                im00 = axes[0][0].plot(x, amp)
                axes[0][0].set_xlabel(xlabel)
                axes[0][0].set_ylabel('Amplitude (uncalibrated)')
                axes[0][0].set_title('Complex Cross-Correlation Amplitude')
                                                                                   
                im01 = axes[0][1].plot(x, real_part, label='real part')
                im01 = axes[0][1].plot(x, imag_part, alpha=0.5, label='imag_part')
                axes[0][1].set_xlabel(xlabel)
                axes[0][1].set_ylabel('Amplitude')
                axes[0][1].set_title('Complex Cross-Correlation Real & Imag')
                axes[0][1].legend(loc='best')
                
                im10 = axes[1][0].plot(x, phase)
                axes[1][0].set_xlabel(xlabel)
                axes[1][0].set_ylabel('Phase')
                axes[1][0].set_title('Complex Cross-Correlation Phase')
                                                                                    
                im11 = axes[1][1].plot(x, imag_part, label='imag_part')
                axes[1][1].set_xlabel(xlabel)
                axes[1][1].set_ylabel('Amplitude')
                axes[1][1].set_title('Complex Cross-Correlation Imag')
            else:
                freqs = np.fft.fftshift(np.fft.fftfreq(nfft, d=1/rate)) + fc
                num_spectra = np.array(range(visibilities.shape[0]))
                X,Y = np.meshgrid(freqs, num_spectra)
    
                im00 = axes[0][0].pcolormesh(X, Y, amp, shading='auto', cmap='viridis')
                axes[0][0].set_xlabel('Frequency (Hz)')
                axes[0][0].set_ylabel('Sample #')
                axes[0][0].set_title('Complex Cross-Correlation Amplitude')
            
<<<<<<< HEAD
                im01 = axes[0][1].pcolormesh(X, Y, real_part, shading='auto', cmap='viridis')
                axes[0][1].set_xlabel('Frequency (Hz)')
                axes[0][1].set_ylabel('Sample #')
                axes[0][1].set_title('Real part of XCorrs')
                
                im10 = axes[1][0].pcolormesh(X, Y, phase, shading='auto', cmap='viridis')
                im10.set_clim(-np.pi, np.pi)
                axes[1][0].set_xlabel('Frequency (Hz)')
                axes[1][0].set_ylabel('Sample #')
                axes[1][0].set_title('Complex Cross-Correlation Phase')
            
                im11 = axes[1][1].pcolormesh(X, Y, imag_part, shading='auto', cmap='viridis')
                axes[1][1].set_xlabel('Frequency (Hz)')
                axes[1][1].set_ylabel('Sample #')
                axes[1][1].set_title('Imag part of XCorrs')
            
                fig.colorbar(im00, ax=axes[0][0])
                fig.colorbar(im01, ax=axes[0][1])
                fig.colorbar(im10, ax=axes[1][0])
                fig.colorbar(im11, ax=axes[1][1])
                                                                                              
            plt.show()
            return
    
        # Convert list to cupy array
        visibilities = cp.array(raw_output)
    
        fname = record_visibilities(visibilities, fc, mode)
        print('Data recorded to {}.'.format(fname))
    
        if not omit_plot:
            visualize(visibilities, rate, fc, nfft, num_samp, mode)
=======
            im10 = axes[1][0].pcolormesh(X, Y, phase, shading='auto', cmap='viridis')
            im10.set_clim(-np.pi, np.pi)
            axes[1][0].set_xlabel('Frequency (Hz)')
            axes[1][0].set_ylabel('Sample #')
            axes[1][0].set_title('Complex Cross-Correlation Phase')
        
            im11 = axes[1][1].pcolormesh(X, Y, imag_part, shading='auto', cmap='viridis')
            axes[1][1].set_xlabel('Frequency (Hz)')
            axes[1][1].set_ylabel('Sample #')
            axes[1][1].set_title('Imag part of XCorrs')
        
            fig.colorbar(im00, ax=axes[0][0])
            fig.colorbar(im01, ax=axes[0][1])
            fig.colorbar(im10, ax=axes[1][0])
            fig.colorbar(im11, ax=axes[1][1])
                                                                                          
        plt.show()

        return

    # Convert list to cupy array
    visibilities = cp.array(raw_output)

    fname = record_visibilities(visibilities, fc, mode)
    print('Data recorded to {}.'.format(fname))

    if not omit_plot:
        visualize(visibilities, rate, fc, nfft, num_samp, mode)

    return
>>>>>>> ba033835
<|MERGE_RESOLUTION|>--- conflicted
+++ resolved
@@ -401,7 +401,6 @@
         if 'continuum' == mode: # don't save spectral information
             vis = cp.mean(xpower_spec) * rate # Total power est. from PSD, the visibility amplitude
         else:
-<<<<<<< HEAD
             vis = xpower_spec
     
         return vis
@@ -565,19 +564,6 @@
         :param fc: float, SDR center tuning frequency
         :param nfft: int, number of fft bins to use in psd.
         :param num_samp: int, number of samples to read async from sdr at a time.
-=======
-            freqs = np.fft.fftshift(np.fft.fftfreq(nfft, d=1/rate)) + fc
-            with open(fname, 'ab') as f:
-                np.savetxt(f, [freqs], delimiter=',')
-                np.savetxt(f, cp.asnumpy(visibilities), delimiter=',')
-
-        return fname
-
-
-    def visualize(visibilities, rate, fc, nfft, num_samp, mode, omit_plot):
-        '''Handles plotting 1D continuum data or 2D spectrum data with respect to time.
-        :param visibilites: ndim cupy array, output of correlator function pfb_xcorr
->>>>>>> ba033835
         :param mode: str, either 'continuum' for recording visibility amplitudes
         with time, or 'spectrum' for recording spectrum visibilities with time.
         Defaults to 'continuum'.
@@ -674,7 +660,6 @@
                 axes[0][0].set_ylabel('Sample #')
                 axes[0][0].set_title('Complex Cross-Correlation Amplitude')
             
-<<<<<<< HEAD
                 im01 = axes[0][1].pcolormesh(X, Y, real_part, shading='auto', cmap='viridis')
                 axes[0][1].set_xlabel('Frequency (Hz)')
                 axes[0][1].set_ylabel('Sample #')
@@ -707,35 +692,4 @@
     
         if not omit_plot:
             visualize(visibilities, rate, fc, nfft, num_samp, mode)
-=======
-            im10 = axes[1][0].pcolormesh(X, Y, phase, shading='auto', cmap='viridis')
-            im10.set_clim(-np.pi, np.pi)
-            axes[1][0].set_xlabel('Frequency (Hz)')
-            axes[1][0].set_ylabel('Sample #')
-            axes[1][0].set_title('Complex Cross-Correlation Phase')
-        
-            im11 = axes[1][1].pcolormesh(X, Y, imag_part, shading='auto', cmap='viridis')
-            axes[1][1].set_xlabel('Frequency (Hz)')
-            axes[1][1].set_ylabel('Sample #')
-            axes[1][1].set_title('Imag part of XCorrs')
-        
-            fig.colorbar(im00, ax=axes[0][0])
-            fig.colorbar(im01, ax=axes[0][1])
-            fig.colorbar(im10, ax=axes[1][0])
-            fig.colorbar(im11, ax=axes[1][1])
-                                                                                          
-        plt.show()
-
-        return
-
-    # Convert list to cupy array
-    visibilities = cp.array(raw_output)
-
-    fname = record_visibilities(visibilities, fc, mode)
-    print('Data recorded to {}.'.format(fname))
-
-    if not omit_plot:
-        visualize(visibilities, rate, fc, nfft, num_samp, mode)
-
-    return
->>>>>>> ba033835
+
